GEM
  remote: https://rubygems.org/
  specs:
    addressable (2.4.0)
    backports (3.15.0)
    cookiejar (0.3.3)
    daemons (1.3.1)
    descendants_tracker (0.0.4)
      thread_safe (~> 0.3, >= 0.3.1)
    diff-lcs (1.3)
    em-http-request (1.1.6)
      addressable (>= 2.3.4)
      cookiejar (!= 0.3.1)
      em-socksify (>= 0.3)
      eventmachine (>= 1.0.3)
      http_parser.rb (>= 0.6.0)
    em-socksify (0.3.2)
      eventmachine (>= 1.0.0.beta.4)
    eventmachine (1.2.7)
    faraday (0.15.4)
      multipart-post (>= 1.2, < 3)
    github_api (0.18.2)
      addressable (~> 2.4)
      descendants_tracker (~> 0.0.4)
      faraday (~> 0.8)
      hashie (~> 3.5, >= 3.5.2)
      oauth2 (~> 1.0)
    hashie (3.6.0)
    http_parser.rb (0.6.0)
    jwt (2.2.1)
    multi_json (1.13.1)
    multi_xml (0.6.0)
    multipart-post (2.1.1)
    mustermann (1.0.3)
    oauth2 (1.4.1)
      faraday (>= 0.8, < 0.16.0)
      jwt (>= 1.0, < 3.0)
      multi_json (~> 1.3)
      multi_xml (~> 0.5)
      rack (>= 1.2, < 3)
<<<<<<< HEAD
    public_suffix (3.1.1)
    rack (2.2.3)
=======
    rack (2.0.7)
>>>>>>> 634f7fd4
    rack-protection (2.0.5)
      rack
    rspec (3.8.0)
      rspec-core (~> 3.8.0)
      rspec-expectations (~> 3.8.0)
      rspec-mocks (~> 3.8.0)
    rspec-core (3.8.2)
      rspec-support (~> 3.8.0)
    rspec-expectations (3.8.4)
      diff-lcs (>= 1.2.0, < 2.0)
      rspec-support (~> 3.8.0)
    rspec-mocks (3.8.1)
      diff-lcs (>= 1.2.0, < 2.0)
      rspec-support (~> 3.8.0)
    rspec-support (3.8.2)
    semantic (1.6.1)
    sinatra (2.0.5)
      mustermann (~> 1.0)
      rack (~> 2.0)
      rack-protection (= 2.0.5)
      tilt (~> 2.0)
    sinatra-contrib (2.0.5)
      backports (>= 2.8.2)
      multi_json
      mustermann (~> 1.0)
      rack-protection (= 2.0.5)
      sinatra (= 2.0.5)
      tilt (>= 1.3, < 3)
    slim (4.0.1)
      temple (>= 0.7.6, < 0.9)
      tilt (>= 2.0.6, < 2.1)
    temple (0.8.1)
    thin (1.7.2)
      daemons (~> 1.0, >= 1.0.9)
      eventmachine (~> 1.0, >= 1.0.4)
      rack (>= 1, < 3)
    thread_safe (0.3.6)
    tilt (2.0.9)

PLATFORMS
  ruby

DEPENDENCIES
  em-http-request
  eventmachine
  github_api
  rspec
  semantic
  sinatra
  sinatra-contrib
  slim
  thin

BUNDLED WITH
   2.0.2<|MERGE_RESOLUTION|>--- conflicted
+++ resolved
@@ -38,12 +38,8 @@
       multi_json (~> 1.3)
       multi_xml (~> 0.5)
       rack (>= 1.2, < 3)
-<<<<<<< HEAD
     public_suffix (3.1.1)
     rack (2.2.3)
-=======
-    rack (2.0.7)
->>>>>>> 634f7fd4
     rack-protection (2.0.5)
       rack
     rspec (3.8.0)
